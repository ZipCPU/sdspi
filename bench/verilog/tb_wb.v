////////////////////////////////////////////////////////////////////////////////
//
// Filename:	bench/verilog/tb_wb.v
// {{{
// Project:	SDIO SD-Card controller
//
// Purpose:	
//
// Creator:	Dan Gisselquist, Ph.D.
//		Gisselquist Technology, LLC
//
////////////////////////////////////////////////////////////////////////////////
// }}}
// Copyright (C) 2016-2024, Gisselquist Technology, LLC
// {{{
// This program is free software (firmware): you can redistribute it and/or
// modify it under the terms of the GNU General Public License as published
// by the Free Software Foundation, either version 3 of the License, or (at
// your option) any later version.
//
// This program is distributed in the hope that it will be useful, but WITHOUT
// ANY WARRANTY; without even the implied warranty of MERCHANTIBILITY or
// FITNESS FOR A PARTICULAR PURPOSE.  See the GNU General Public License
// for more details.
//
// You should have received a copy of the GNU General Public License along
// with this program.  (It's in the $(ROOT)/doc directory.  Run make with no
// target there if the PDF file isn't present.)  If not, see
// <http://www.gnu.org/licenses/> for a copy.
// }}}
// License:	GPL, v3, as defined and found on www.gnu.org,
// {{{
//		http://www.gnu.org/licenses/gpl.html
//
////////////////////////////////////////////////////////////////////////////////
//
`default_nettype none
`timescale 1ns / 1ps
// }}}
module	tb_wb
	#(
		// Local declarations
		// {{{
		parameter	[1:0]	OPT_SERDES = 1'b1,
		parameter	[1:0]	OPT_DDR = 1'b1,
		parameter	[0:0]	OPT_DMA = 1'b0,
		parameter	[0:0]	OPT_VCD = 1'b0,
		parameter	[0:0]	OPT_CPU = 1'b0,
		parameter		DW = 64,
		parameter		MEM_FILE = "",
		parameter		CONSOLE_FILE = "",
		localparam		BFM_DW=32,
		localparam		VCD_FILE = "trace.vcd",
		parameter		LGMEMSZ = 16,	// 64kB
		localparam		ADDRESS_WIDTH = LGMEMSZ + 1
		// }}}
`ifdef	VERILATOR
	) (
		input	wire	clk, hsclk, reset,

		output	wire		o_sd_ck,
		output	wire		o_sd_cmd_tristate,
		output	wire		o_sd_cmd,
		input	wire		i_sd_cmd,
		output	wire		o_sd_dat_tristate,
		output	wire	[3:0]	o_sd_dat,
		input	wire	[3:0]	i_sd_dat,
		//
		output	wire		o_emmc_ck,
		output	wire		o_emmc_cmd_tristate,
		output	wire		o_emmc_cmd,
		input	wire		i_emmc_cmd,
		input	wire		i_emmc_ds,
		output	wire		o_emmc_dat_tristate,
		output	wire	[3:0]	o_emmc_dat,
		input	wire	[3:0]	i_emmc_dat
`endif
	);

	// Local declarations
	// {{{
<<<<<<< HEAD
=======
	parameter	[1:0]	OPT_SERDES = 1'b1;
	parameter	[1:0]	OPT_DDR = 1'b1;
	parameter	[0:0]	OPT_DMA = 1'b0;
	parameter	[0:0]	OPT_VCD = 1'b0;
	parameter	[0:0]	OPT_CPU = 1'b0;
	parameter		DW = 512;
	parameter		MEM_FILE = "";
	parameter		CONSOLE_FILE = "";
	localparam		BFM_DW=32;
	localparam		VCD_FILE = "trace.vcd";
	parameter		LGMEMSZ = 16;	// 64kB
	localparam		ADDRESS_WIDTH = LGMEMSZ + 1;

>>>>>>> 211d25f2
	localparam	WBLSB = $clog2(DW/8);
	localparam	AW = ADDRESS_WIDTH-WBLSB,
			BFM_AW = ADDRESS_WIDTH-$clog2(BFM_DW/8);

	localparam [ADDRESS_WIDTH-1:0]
			MEM_ADDR  = { 1'b1,   {(AW-1){1'b0}}, {(WBLSB){1'b0}} },
			CON_ADDR  = { 5'b00010,{(AW-5){1'b0}},{(WBLSB){1'b0}} },
			GPIO_ADDR = { 5'b00011,{(AW-5){1'b0}},{(WBLSB){1'b0}} },
			SDIO_ADDR = { 3'b001, {(AW-3){1'b0}}, {(WBLSB){1'b0}} },
			EMMC_ADDR = { 3'b010, {(AW-3){1'b0}}, {(WBLSB){1'b0}} };
	//
	localparam [ADDRESS_WIDTH-1:0]
			MEM_MASK  = { 1'b1,  {(AW-1){1'b0}}, {(WBLSB){1'b0}} },
			CON_MASK  = { 5'b11111,{(AW-5){1'b0}},{(WBLSB){1'b0}} },
			GPIO_MASK = { 5'b11111,{(AW-5){1'b0}},{(WBLSB){1'b0}} },
			SDIO_MASK = { 3'b111,{(AW-3){1'b0}}, {(WBLSB){1'b0}} },
			EMMC_MASK = { 3'b111,{(AW-3){1'b0}}, {(WBLSB){1'b0}} };
`ifndef	VERILATOR
	wire			clk, hsclk;
	reg			reset;
`endif

	// BFM definitions
	// {{{
	wire			bfm_cyc, bfm_stb, bfm_we,
				bfm_stall, bfm_ack, bfm_err;
	wire	[BFM_AW-1:0]	bfm_addr;
	wire	[BFM_DW-1:0]	bfm_data, bfm_idata;
	wire	[BFM_DW/8-1:0]	bfm_sel;

	wire			bfmw_cyc, bfmw_stb, bfmw_we,
				bfmw_stall, bfmw_ack, bfmw_err;
	wire	[AW-1:0]	bfmw_addr;
	wire	[DW-1:0]	bfmw_data, bfmw_idata;
	wire	[DW/8-1:0]	bfmw_sel;
	// }}}

	// CPU bus definitions
	// {{{
	wire			cpu_cyc, cpu_stb, cpu_we,
				cpu_stall, cpu_ack, cpu_err;
	wire	[AW-1:0]	cpu_addr;
	wire	[DW-1:0]	cpu_data, cpu_idata;
	wire	[DW/8-1:0]	cpu_sel;
	// }}}

	// GPIO bus-slave definitions
	// {{{
	wire			gpio_cyc, gpio_stb, gpio_we,
				gpio_stall, gpio_ack, gpio_err;
	wire	[AW-1:0]	gpio_addr;
	wire	[DW-1:0]	gpio_data, gpio_idata;
	wire	[DW/8-1:0]	gpio_sel;

	wire			gpio_vcd_flag, gpio_error_flag;
	// }}}

	// Console bus-slave definitions
	// {{{
	wire			con_cyc, con_stb, con_we,
				con_stall, con_ack, con_err;
	wire	[AW-1:0]	con_addr;
	wire	[DW-1:0]	con_data, con_idata;
	wire	[DW/8-1:0]	con_sel;
	// }}}

	// sdiow_*
	// {{{
	wire			sdiow_cyc, sdiow_stb, sdiow_we,
				sdiow_stall, sdiow_ack, sdiow_err;
	wire	[AW-1:0]	sdiow_addr;
	wire	[DW-1:0]	sdiow_data, sdiow_idata;
	wire	[DW/8-1:0]	sdiow_sel;
	// }}}

	// sdio_dma_*
	// {{{
	wire			sdio_dma_cyc, sdio_dma_stb, sdio_dma_we,
				sdio_dma_stall, sdio_dma_ack, sdio_dma_err;
	wire	[AW-1:0]	sdio_dma_addr;
	wire	[DW-1:0]	sdio_dma_data, sdio_dma_idata;
	wire	[DW/8-1:0]	sdio_dma_sel;
	// }}}

	// sdio_*
	// {{{
	wire			sdio_cyc, sdio_stb, sdio_we,
				sdio_stall, sdio_ack, sdio_err;
	wire	[BFM_AW-1:0]	sdio_addr;
	wire	[BFM_DW-1:0]	sdio_data, sdio_idata;
	wire	[BFM_DW/8-1:0]	sdio_sel;
	// }}}

	// emmcw_*
	// {{{
	wire			emmcw_cyc, emmcw_stb, emmcw_we,
				emmcw_stall, emmcw_ack, emmcw_err;
	wire	[AW-1:0]	emmcw_addr;
	wire	[DW-1:0]	emmcw_data, emmcw_idata;
	wire	[DW/8-1:0]	emmcw_sel;
	// }}}

	// emmc_dma_*
	// {{{
	wire			emmc_dma_cyc, emmc_dma_stb, emmc_dma_we,
				emmc_dma_stall, emmc_dma_ack, emmc_dma_err;
	wire	[AW-1:0]	emmc_dma_addr;
	wire	[DW-1:0]	emmc_dma_data, emmc_dma_idata;
	wire	[DW/8-1:0]	emmc_dma_sel;
	// }}}

	// emmc_cyc
	// {{{
	wire			emmc_cyc, emmc_stb, emmc_we,
				emmc_stall, emmc_ack, emmc_err;
	wire	[BFM_AW-1:0]	emmc_addr;
	wire	[BFM_DW-1:0]	emmc_data, emmc_idata;
	wire	[BFM_DW/8-1:0]	emmc_sel;
	// }}}

	// RAM WB declarations
	// {{{
	wire			mem_cyc, mem_stb, mem_we,
				mem_stall, mem_ack, mem_err;
	wire	[AW-1:0]	mem_addr;
	wire	[DW-1:0]	mem_data, mem_idata;
	wire	[DW/8-1:0]	mem_sel;
	// }}}

`ifndef	VERILATOR
	wire			sd_cmd, sd_ck;
	wire	[3:0]		sd_dat;
	wire			emmc_cmd, emmc_ck, emmc_ds;
	wire	[7:0]		emmc_dat;
`endif
	wire			sdio_interrupt, emmc_interrupt, cpu_interrupt,
				gpio_interrupt;
	wire	[31:0]		sdio_debug, emmc_debug;
	wire			sdio_1p8v, emmc_1p8v;
	wire			ign_sdio_reset_n, emmc_reset_n;
	// }}}
	////////////////////////////////////////////////////////////////////////
	//
	// Clock/reset generation
	// {{{
`ifndef	VERILATOR
	localparam	realtime CLK_PERIOD = 10.0;	// 100MHz
	reg	[2:0]		ckcounter;

	initial	begin
		ckcounter = 0;
		forever
			#(CLK_PERIOD/8) ckcounter = ckcounter + 1;
	end

	assign	hsclk = ckcounter[0];
	assign	clk   = ckcounter[2];

	initial	reset <= 1;
	initial	begin
		@(posedge clk);
		@(posedge clk)
			reset <= 0;
	end
`endif
	// }}}
	////////////////////////////////////////////////////////////////////////
	//
	// AXI-Lite / Wishbone bus functional model
	// {{{
	////////////////////////////////////////////////////////////////////////
	//
	//

	wb_bfm #(
		.AW(BFM_AW), .DW(BFM_DW), .LGFIFO(4)
	) u_bfm (
		// {{{
		.i_clk(clk), .i_reset(reset),
		//
		.o_wb_cyc(bfm_cyc), .o_wb_stb(bfm_stb), .o_wb_we(bfm_we),
		.o_wb_addr(bfm_addr), .o_wb_data(bfm_data), .o_wb_sel(bfm_sel),
		.i_wb_stall(bfm_stall), .i_wb_ack(bfm_ack),
			.i_wb_data(bfm_idata), .i_wb_err(bfm_err)
		// }}}
	);

	// Now upsize to the full bus width
	wbupsz #(
		.ADDRESS_WIDTH(ADDRESS_WIDTH),
		.WIDE_DW(DW), .SMALL_DW(BFM_DW)
	) u_bfm_upsz (
		// {{{
		.i_clk(clk), .i_reset(reset),
		//
		.i_scyc(bfm_cyc), .i_sstb(bfm_stb), .i_swe(bfm_we),
		.i_saddr(bfm_addr), .i_sdata(bfm_data), .i_ssel(bfm_sel),
		.o_sstall(bfm_stall), .o_sack(bfm_ack), .o_sdata(bfm_idata),
			.o_serr(bfm_err),
		//
		.o_wcyc(bfmw_cyc), .o_wstb(bfmw_stb), .o_wwe(bfmw_we),
		.o_waddr(bfmw_addr), .o_wdata(bfmw_data), .o_wsel(bfmw_sel),
		.i_wstall(bfmw_stall), .i_wack(bfmw_ack), .i_wdata(bfmw_idata),
			.i_werr(bfmw_err)
		// }}}
	);

	// }}}
	////////////////////////////////////////////////////////////////////////
	//
	// Crossbar
	// {{{
	////////////////////////////////////////////////////////////////////////
	//
	//

	wbxbar #(
		// {{{
		.NM(4), .NS(5),
		.AW(AW), .DW(DW),
		.SLAVE_ADDR({
			MEM_ADDR[AW+WBLSB-1:WBLSB],
			CON_ADDR[AW+WBLSB-1:WBLSB],
			GPIO_ADDR[AW+WBLSB-1:WBLSB],
			EMMC_ADDR[AW+WBLSB-1:WBLSB],
			SDIO_ADDR[AW+WBLSB-1:WBLSB]}),
		.SLAVE_MASK({
			MEM_MASK[AW+WBLSB-1:WBLSB],
			CON_MASK[AW+WBLSB-1:WBLSB],
			GPIO_MASK[AW+WBLSB-1:WBLSB],
			EMMC_MASK[AW+WBLSB-1:WBLSB],
			SDIO_MASK[AW+WBLSB-1:WBLSB]})
		// }}}
	) u_xbar (
		// {{{
		.i_clk(clk), .i_reset(reset),
		//
		.i_mcyc({   cpu_cyc,   emmc_dma_cyc,   sdio_dma_cyc,   bfmw_cyc   }),
		.i_mstb({   cpu_stb,   emmc_dma_stb,   sdio_dma_stb,   bfmw_stb   }),
		.i_mwe({    cpu_we,    emmc_dma_we,    sdio_dma_we,    bfmw_we    }),
		.i_maddr({  cpu_addr,  emmc_dma_addr,  sdio_dma_addr,  bfmw_addr  }),
		.i_mdata({  cpu_data,  emmc_dma_data,  sdio_dma_data,  bfmw_data  }),
		.i_msel({   cpu_sel,   emmc_dma_sel,   sdio_dma_sel,   bfmw_sel   }),
		.o_mstall({ cpu_stall, emmc_dma_stall, sdio_dma_stall, bfmw_stall }),
		.o_mack({   cpu_ack,   emmc_dma_ack,   sdio_dma_ack,   bfmw_ack   }),
		.o_mdata({  cpu_idata, emmc_dma_idata, sdio_dma_idata, bfmw_idata }),
		.o_merr({   cpu_err,   emmc_dma_err,   sdio_dma_err,   bfmw_err   }),
		//
		.o_scyc({   mem_cyc,   con_cyc,   gpio_cyc,   emmcw_cyc,   sdiow_cyc   }),
		.o_sstb({   mem_stb,   con_stb,   gpio_stb,   emmcw_stb,   sdiow_stb   }),
		.o_swe({    mem_we,    con_we,    gpio_we,    emmcw_we,    sdiow_we    }),
		.o_saddr({  mem_addr,  con_addr,  gpio_addr,  emmcw_addr,  sdiow_addr  }),
		.o_sdata({  mem_data,  con_data,  gpio_data,  emmcw_data,  sdiow_data  }),
		.o_ssel({   mem_sel,   con_sel,   gpio_sel,   emmcw_sel,   sdiow_sel   }),
		.i_sstall({ mem_stall, con_cyc,   gpio_stall, emmcw_stall, sdiow_stall }),
		.i_sack({   mem_ack,   con_ack,   gpio_ack,   emmcw_ack,   sdiow_ack   }),
		.i_sdata({  mem_idata, con_idata, gpio_idata, emmcw_idata, sdiow_idata }),
		.i_serr({   mem_err,   con_err,   gpio_err,   emmcw_err,   sdiow_err   })
		// }}}
	);

	// }}}
	////////////////////////////////////////////////////////////////////////
	//
	// RAM model
	// {{{
	////////////////////////////////////////////////////////////////////////
	//
	//

	memdev #(
		.LGMEMSZ(LGMEMSZ), .DW(DW), .HEXFILE(MEM_FILE)
	) u_mem (
		.i_clk(clk), .i_reset(reset),
		.i_wb_cyc(mem_cyc), .i_wb_stb(mem_stb), .i_wb_we(mem_we),
		.i_wb_addr(mem_addr[LGMEMSZ-$clog2(DW/8)-1:0]),
		.i_wb_data(mem_data), .i_wb_sel(mem_sel),
		.o_wb_stall(mem_stall), .o_wb_ack(mem_ack),
			.o_wb_data(mem_idata)
	);

	assign	mem_err = 1'b0;

	// }}}
	////////////////////////////////////////////////////////////////////////
	//
	// Unit(s) under test
	// {{{

	// Downsize
	// {{{
	wbdown #(
		.ADDRESS_WIDTH(ADDRESS_WIDTH),
		.WIDE_DW(DW), .SMALL_DW(32)
	) u_sdio_downsz (
		// {{{
		.i_clk(clk), .i_reset(reset),
		//
		.i_wcyc(sdiow_cyc), .i_wstb(sdiow_stb), .i_wwe(sdiow_we), 
		.i_waddr(sdiow_addr), .i_wdata(sdiow_data), 
			.i_wsel(sdiow_sel), 
		.o_wstall(sdiow_stall),
		.o_wack(sdiow_ack), .o_wdata(sdiow_idata), 
			.o_werr(sdiow_err), 
		//
		.o_cyc(sdio_cyc), .o_stb(sdio_stb), .o_we(sdio_we), 
		.o_addr(sdio_addr), .o_data(sdio_data), 
			.o_sel(sdio_sel), 
		.i_stall(sdio_stall), .i_ack(sdio_ack), .i_data(sdio_idata), 
			.i_err(sdio_err)
		// }}}
	);

	wbdown #(
		.ADDRESS_WIDTH(ADDRESS_WIDTH),
		.WIDE_DW(DW), .SMALL_DW(32)
	) u_emmc_downsz (
		// {{{
		.i_clk(clk), .i_reset(reset),
		//
		.i_wcyc(emmcw_cyc), .i_wstb(emmcw_stb), .i_wwe(emmcw_we), 
		.i_waddr(emmcw_addr), .i_wdata(emmcw_data), 
			.i_wsel(emmcw_sel), 
		.o_wstall(emmcw_stall),
		.o_wack(emmcw_ack), .o_wdata(emmcw_idata), 
			.o_werr(emmcw_err), 
		//
		.o_cyc(emmc_cyc), .o_stb(emmc_stb), .o_we(emmc_we), 
		.o_addr(emmc_addr), .o_data(emmc_data), 
			.o_sel(emmc_sel), 
		.i_stall(emmc_stall), .i_ack(emmc_ack), .i_data(emmc_idata), 
			.i_err(emmc_err)
		// }}}
	);
	// }}}

	sdio_top #(
		// {{{
		.LGFIFO(9), .NUMIO(4), .DW(DW),
		.ADDRESS_WIDTH(ADDRESS_WIDTH),
		.OPT_SERDES(OPT_SERDES), .OPT_DDR(OPT_DDR),
		.OPT_CARD_DETECT(0), .LGTIMEOUT(10),
		.OPT_DMA(OPT_DMA), .OPT_EMMC(1'b0)
		// }}}
	) u_sdio (
		// {{{
		.i_clk(clk), .i_reset(reset), .i_hsclk(hsclk),
		//
		// WB Control/data interface
		// {{{
		.i_wb_cyc(sdio_cyc),    .i_wb_stb(sdio_stb),  .i_wb_we(sdio_we),
		.i_wb_addr(sdio_addr[2:0]), .i_wb_data(sdio_data),
			.i_wb_sel(sdio_sel),
		.o_wb_stall(sdio_stall),.o_wb_ack(sdio_ack),.o_wb_data(sdio_idata),
		// }}}
		// DMA interface
		// {{{
		.o_dma_cyc(sdio_dma_cyc), .o_dma_stb(sdio_dma_stb),
			.o_dma_we(sdio_dma_we),
		.o_dma_addr(sdio_dma_addr),.o_dma_data(sdio_dma_data),
			.o_dma_sel(sdio_dma_sel),
		.i_dma_stall(sdio_dma_stall),
		.i_dma_ack(sdio_dma_ack), .i_dma_data(sdio_dma_idata),
		.i_dma_err(sdio_dma_err),
		// }}}
		//
`ifdef	VERILATOR
		.o_ck(o_sd_ck), .i_ds(1'b0),
		//
		.io_cmd_tristate(o_sd_cmd_tristate),
		.o_cmd(o_sd_cmd),
		.i_cmd(i_sd_cmd),
		//
		.io_dat_tristate(o_sd_dat_tristate),
		.o_dat(o_sd_dat),
		.i_dat(i_sd_dat),
`else
		.o_ck(sd_ck), .i_ds(1'b0), .io_cmd(sd_cmd), .io_dat(sd_dat),
`endif
		.i_card_detect(1'b1), .o_int(sdio_interrupt),
		.o_hwreset_n(ign_sdio_reset_n), .o_1p8v(sdio_1p8v),
		.o_debug(sdio_debug)
		// }}}
	);

	assign	sdio_err = 1'b0;	// Wishbone error return

	sdio_top #(
		// {{{
		.LGFIFO(12), .NUMIO(8), .DW(DW),
		.ADDRESS_WIDTH(ADDRESS_WIDTH),
		.OPT_SERDES(OPT_SERDES), .OPT_DDR(OPT_DDR),
		.OPT_CARD_DETECT(0), .LGTIMEOUT(10),
		.OPT_DMA(OPT_DMA), .OPT_EMMC(1'b1)
		// }}}
	) u_emmc (
		// {{{
		.i_clk(clk), .i_reset(reset), .i_hsclk(hsclk),
		//
		// WB Control/data interface
		// {{{
		.i_wb_cyc(emmc_cyc),    .i_wb_stb(emmc_stb),  .i_wb_we(emmc_we),
		.i_wb_addr(emmc_addr[2:0]), .i_wb_data(emmc_data),
			.i_wb_sel(emmc_sel),
		.o_wb_stall(emmc_stall),.o_wb_ack(emmc_ack),.o_wb_data(emmc_idata),
		// }}}
		// DMA interface
		// {{{
		.o_dma_cyc(emmc_dma_cyc), .o_dma_stb(emmc_dma_stb),
			.o_dma_we(emmc_dma_we),
		.o_dma_addr(emmc_dma_addr),.o_dma_data(emmc_dma_data),
			.o_dma_sel(emmc_dma_sel),
		.i_dma_stall(emmc_dma_stall),
		.i_dma_ack(emmc_dma_ack), .i_dma_data(emmc_dma_idata),
		.i_dma_err(emmc_dma_err),
		// }}}
		//
`ifdef	VERILATOR
		.o_ck(o_emmc_ck),
		.i_ds(i_emmc_ds),
		//
		.io_cmd_tristate(o_emmc_cmd_tristate),
		.o_cmd(o_emmc_cmd),
		.i_cmd(i_emmc_cmd),
		//
		.io_dat_tristate(o_emmc_dat_tristate),
		.o_dat(o_emmc_dat),
		.i_dat(i_emmc_dat),
`else
		.o_ck(emmc_ck),
			.io_cmd(emmc_cmd), .io_dat(emmc_dat), .i_ds(emmc_ds),
`endif
		.i_card_detect(1'b1), .o_int(emmc_interrupt),
		.o_hwreset_n(emmc_reset_n), .o_1p8v(emmc_1p8v),
		.o_debug(emmc_debug)
		// }}}
	);

	assign	emmc_err = 1'b0;	// Wishbone error return

	// }}}
	////////////////////////////////////////////////////////////////////////
	//
	// eMMC Device model
`ifndef	VERILATOR
	// {{{
	////////////////////////////////////////////////////////////////////////
	//
	//

	mdl_emmc #(
		.LGMEMSZ(20),
		.OPT_HIGH_CAPACITY(1'b1)
	) u_mcchip (
		.rst_n(emmc_reset_n),
		.sd_clk(emmc_ck), .sd_cmd(emmc_cmd), .sd_dat(emmc_dat),
			.sd_ds(emmc_ds)
	);

	// }}}
`endif
	////////////////////////////////////////////////////////////////////////
	//
	// SDIO Device model
`ifndef	VERILATOR
	// {{{

	mdl_sdio #(
		.LGMEMSZ(16),
		.OPT_HIGH_CAPACITY(1'b1)
	) u_sdcard (
		// .rst_n(1'b1),
		.sd_clk(sd_ck), .sd_cmd(sd_cmd), .sd_dat(sd_dat)
	);

	// }}}
`endif
	////////////////////////////////////////////////////////////////////////
	//
	// Console peripheral
	// {{{
	////////////////////////////////////////////////////////////////////////
	//
	//

	// An SDIO/eMMC test bench doesn't really need a console peripheral.
	// However, if you intend to run the test bench from a CPU, the CPU
	// *will* need the console port.

	reg		con_write_en, r_con_ack;
	reg	[7:0]	con_write_byte;
	integer	sim_console;


	assign	con_stall = 1'b0;

	initial	r_con_ack = 1'b0;
	always @(posedge clk)
		r_con_ack <= !reset && con_stb;
	assign	con_ack = r_con_ack;

	initial	if (CONSOLE_FILE != 0)
	begin
		sim_console = $fopen(CONSOLE_FILE);
	end else
		sim_console = -1;

	// Make sure we can read the outgoing console data from the trace
	initial	con_write_en = 1'b0;
	always @(posedge clk)
	if (reset)
		con_write_en <= 1'b0;
	else if (con_stb && con_we && con_sel[DW/8-4])
		con_write_en <= 1'b1;
	else
		con_write_en <= 1'b0;

	initial	con_write_byte = 8'h0;
	always @(posedge clk)
	if (con_stb && con_we && con_sel[DW/8-4])
		con_write_byte <= con_data[DW-32 +: 8];

	always @(posedge clk)
	if (!reset && con_write_en)
	begin
		if (sim_console >= 0)
			$fwrite(sim_console, "%1s", con_write_byte);
		$write("%1s", con_write_byte);
	end

	assign	con_idata = {(DW){1'b0}};
	assign	con_err   = 1'b0;

	// }}}
	////////////////////////////////////////////////////////////////////////
	//
	// GPIO peripheral
	// {{{
	////////////////////////////////////////////////////////////////////////
	//
	//

	// The SDIO/eMMC test doesn't really need a GPIO peripheral, however
	// if we want the CPU to be able to generate an error signal to trigger
	// the error flag below, then we need some peripheral to give it the
	// ability to do that.  This GPIO peripheral will do that for us.

	// Since this doesn't really have any other addresses, we don't
	// really need to downsize.

	wbgpio #(
		.NOUT(2), .NIN(1), .DEFAULT((OPT_CPU) ? 2'b0 : 2'b1)
	) u_gpio (
		// {{{
		.i_clk(clk),
		//
		.i_wb_cyc(gpio_cyc && !reset), .i_wb_stb(gpio_stb && !reset),
			.i_wb_we(gpio_we),
		.i_wb_data(gpio_data[DW-1:DW-32]),
			.i_wb_sel(gpio_sel[DW/8-1:DW/8-4]),
		.o_wb_stall(gpio_stall), .o_wb_ack(gpio_ack),
		.o_wb_data(gpio_idata[DW-1:DW-32]),
		.i_gpio(OPT_VCD && gpio_vcd_flag),
		.o_gpio({ gpio_error_flag, gpio_vcd_flag }),
		.o_int(gpio_interrupt)
		// }}}
	);

	generate if (DW>32)
	begin : BIG_GPIO_IDATA
		assign	gpio_idata[DW-33:0] = 0;
	end endgenerate

	assign	gpio_err = 1'b0;

	// }}}
	////////////////////////////////////////////////////////////////////////
	//
	// VCD generation
	// {{{
	////////////////////////////////////////////////////////////////////////
	//
	//

	initial if (OPT_VCD && VCD_FILE != 0)
	begin
		wait(gpio_vcd_flag);
		$dumpfile(VCD_FILE);
		$dumpvars(0, tb_wb);
	end

	// }}}
	////////////////////////////////////////////////////////////////////////
	//
	// Test script
	// {{{
	////////////////////////////////////////////////////////////////////////
	//
	//
	reg	error_flag;

	generate if (OPT_CPU)
	begin : GEN_CPU
		// {{{
		wire				cpu_prof_stb;
		wire	[ADDRESS_WIDTH-1:0]	cpu_prof_addr;
		wire	[31:0]			cpu_prof_ticks;
		//
		wire				dbg_stall, dbg_ack;
		wire	[31:0]			dbg_data, cpu_debug;

		zipsystem #(
			// {{{
			.RESET_ADDRESS(MEM_ADDR),
			.ADDRESS_WIDTH(ADDRESS_WIDTH),
			.BUS_WIDTH(DW), .START_HALTED(1'b0),
			.OPT_LGICACHE(CPU_LGCACHE), .CPU_LGDCACHE(CPU_LGCACHE),
			.OPT_DBGPORT(1'b0), .OPT_TRACE_PORT(1'b0),
			.OPT_PROFILER(1'b0), .OPT_SIM(1'b1),
			.OPT_CLKGATE(1'b1),
			.EXTERNAL_INTERRUPTS(3)
			// }}}
		) u_cpu (
			// {{{
			.i_clk(clk), .i_reset(reset),
			// WB master
			// {{{
			.o_wb_cyc(cpu_cyc), .o_wb_stb(cpu_stb),
				.o_wb_we(cpu_we),
			.o_wb_addr(cpu_addr), .o_wb_data(cpu_data),
				.o_wb_sel(cpu_sel),
			.i_wb_stall(cpu_stall),
			.i_wb_ack(cpu_ack), .i_wb_data(cpu_idata),
			.i_wb_err(cpu_err),
			// }}}
			.i_ext_int({ gpio_interrupt, emmc_interrupt, sdio_interrupt }),
			.o_ext_int(cpu_interrupt),
			// (Unused) WB Debug port
			// {{{
			.i_dbg_cyc(1'b0), .i_dbg_stb(1'b0), .i_dbg_we(1'b0),
			.i_dbg_addr(0), .i_dbg_data(32'h0), .i_dbg_sel(4'h0),
			.o_dbg_stall(dbg_stall), .o_dbg_ack(dbg_all),
				.o_dbg_data(dbg_data),
			// }}}
			.o_cpu_debug(cpu_debug),
			//
			.o_prof_stb(cpu_prof_stb),
			.o_prof_addr(cpu_prof_addr),
			.o_prof_ticks(cpu_prof_ticks)
			// }}}
		);
		// }}}
	end else begin : TESTSCRIPT
`include	`SCRIPT
		// {{{
		initial begin
			error_flag = 1'b0;
			@(posedge clk);
			wait(!reset);
			@(posedge clk);
			testscript;

			if (error_flag)
			begin
				$display("TEST FAIL!");
			end else begin
				$display("Test pass");
			end

			$finish;
		end

		assign	{ cpu_cyc, cpu_stb, cpu_we } = 3'h0;
		assign	cpu_addr = 0;
		assign	cpu_data = 0;
		assign	cpu_sel  = 0;
		assign	cpu_interrupt = 0;
		// }}}
	end endgenerate

	always @(gpio_error_flag)
		error_flag = error_flag || gpio_error_flag;

	always @(posedge error_flag)
	if (!reset)
	begin
		$display("ERROR-FLAG DETECTED");
		repeat(200)
			@(posedge clk);
		$display("TEST-FAIL/ERROR FLAG");
		$finish;
	end
	// }}}
endmodule<|MERGE_RESOLUTION|>--- conflicted
+++ resolved
@@ -46,7 +46,7 @@
 		parameter	[0:0]	OPT_DMA = 1'b0,
 		parameter	[0:0]	OPT_VCD = 1'b0,
 		parameter	[0:0]	OPT_CPU = 1'b0,
-		parameter		DW = 64,
+		parameter		DW = 512,
 		parameter		MEM_FILE = "",
 		parameter		CONSOLE_FILE = "",
 		localparam		BFM_DW=32,
@@ -79,22 +79,6 @@
 
 	// Local declarations
 	// {{{
-<<<<<<< HEAD
-=======
-	parameter	[1:0]	OPT_SERDES = 1'b1;
-	parameter	[1:0]	OPT_DDR = 1'b1;
-	parameter	[0:0]	OPT_DMA = 1'b0;
-	parameter	[0:0]	OPT_VCD = 1'b0;
-	parameter	[0:0]	OPT_CPU = 1'b0;
-	parameter		DW = 512;
-	parameter		MEM_FILE = "";
-	parameter		CONSOLE_FILE = "";
-	localparam		BFM_DW=32;
-	localparam		VCD_FILE = "trace.vcd";
-	parameter		LGMEMSZ = 16;	// 64kB
-	localparam		ADDRESS_WIDTH = LGMEMSZ + 1;
-
->>>>>>> 211d25f2
 	localparam	WBLSB = $clog2(DW/8);
 	localparam	AW = ADDRESS_WIDTH-WBLSB,
 			BFM_AW = ADDRESS_WIDTH-$clog2(BFM_DW/8);
