--- conflicted
+++ resolved
@@ -43,8 +43,16 @@
 // }}}
 module sdio_top #(
 		// {{{
-<<<<<<< HEAD
-		parameter	LGFIFO = 12, NUMIO=4, MW=32,
+		parameter	LGFIFO = 12,
+		// NUMIO : Controls the number of data pins available on the
+		// {{{
+		// interface.  eMMC cards can have up to 8 data pins.  SDIO
+		// is limited to 4 data pins.  Both have modes that can support
+		// a single data pin alone.  Set appropriately based upon your
+		// ultimate hardware.
+		parameter	NUMIO=4,
+		// }}}
+		localparam	MW=32,	// Bus width
 		parameter	ADDRESS_WIDTH=48,
 		parameter	DW=64, SW=32,
 		parameter [0:0]	OPT_DMA = 1'b0,
@@ -60,18 +68,6 @@
 `endif
 		parameter [0:0]	OPT_ISTREAM=1'b0,
 		parameter [0:0]	OPT_OSTREAM=1'b0,
-=======
-		parameter	LGFIFO = 12,
-		// NUMIO : Controls the number of data pins available on the
-		// {{{
-		// interface.  eMMC cards can have up to 8 data pins.  SDIO
-		// is limited to 4 data pins.  Both have modes that can support
-		// a single data pin alone.  Set appropriately based upon your
-		// ultimate hardware.
-		parameter	NUMIO=4,
-		// }}}
-		localparam	MW=32,	// Bus width
->>>>>>> d27844dd
 		parameter [0:0]	OPT_EMMC=1,
 		// OPT_SERDES && OPT_DDR
 		// {{{
